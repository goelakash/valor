--- conflicted
+++ resolved
@@ -3,11 +3,7 @@
 import numpy as np
 import pytest
 
-<<<<<<< HEAD
-from valor.schemas import Box, Embedding, Float, Nullable, Raster, TaskTypeEnum
-=======
 from valor.schemas import Box, Embedding, Float, Raster, TaskTypeEnum
->>>>>>> 40092865
 from valor.schemas.symbolic.operators import (
     AppendableFunction,
     TwoArgumentFunction,
@@ -48,13 +44,8 @@
         "type": type_name,
         "value": objcls(value).encode_value(),
     }
-<<<<<<< HEAD
-    # test definite
-    assert objcls.definite(value).to_dict() == {
-=======
     # test value
     assert objcls(value).to_dict() == {
->>>>>>> 40092865
         "type": type_name,
         "value": objcls(value).encode_value(),
     }
@@ -147,11 +138,7 @@
 
 
 def test_score():
-<<<<<<< HEAD
-    objcls = Nullable[Float]
-=======
     objcls = Float
->>>>>>> 40092865
 
     # test supported methods
     permutations = [
@@ -165,34 +152,17 @@
         (None, 0.9),
     ]
     for op in ["__eq__", "__ne__", "__gt__", "__ge__", "__lt__", "__le__"]:
-<<<<<<< HEAD
-        _test_resolvable(objcls, permutations, op, type_name="optional[float]")
-        _test_generic(
-            objcls, unresolvable_permutations, op, type_name="optional[float]"
-        )
-=======
         _test_resolvable(objcls, permutations, op, type_name="float")
         with pytest.raises(TypeError):
             _test_generic(
                 objcls, unresolvable_permutations, op, type_name="float"
             )
 
->>>>>>> 40092865
         with pytest.raises((AssertionError, TypeError)):
             _test_resolvable(
                 objcls,
                 unresolvable_permutations,
                 op,
-<<<<<<< HEAD
-                type_name="optional[float]",
-            )
-
-    # test nullable
-    assert Nullable[Float](1.0).is_none().get_value() is False  # type: ignore - always returns bool
-    assert Nullable[Float](1.0).is_not_none().get_value() is True  # type: ignore - always returns bool
-    assert Nullable[Float](None).is_none().get_value() is True  # type: ignore - always returns bool
-    assert Nullable[Float](None).is_not_none().get_value() is False  # type: ignore - always returns bool
-=======
                 type_name="float",
             )
 
@@ -205,7 +175,6 @@
     assert v2.get_value() is not None
     assert v2.is_none().get_value() is False  # type: ignore - always a bool
     assert v2.is_not_none().get_value() is True  # type: ignore - always a boolnullable(None).is_not_none().get_value() is False  # type: ignore - always returns bool
->>>>>>> 40092865
 
     # test unsupported methods
     for op in [
@@ -305,12 +274,6 @@
         _test_generic(objcls, permutations, op)
 
     # test nullable
-<<<<<<< HEAD
-    assert not hasattr(objcls, "is_none")
-    assert not hasattr(objcls, "is__not_none")
-    with pytest.raises(TypeError):
-        objcls(None)
-=======
     v1 = objcls.nullable(None)
     assert v1.get_value() is None
     assert v1.is_none().get_value() is True  # type: ignore - always a bool
@@ -319,7 +282,6 @@
     assert v2.get_value() is not None
     assert v2.is_none().get_value() is False  # type: ignore - always a bool
     assert v2.is_not_none().get_value() is True  # type: ignore - always a bool
->>>>>>> 40092865
 
     # test unsupported methods
     for op in [
@@ -377,12 +339,6 @@
         _test_generic(objcls, permutations, op)
 
     # test nullable
-<<<<<<< HEAD
-    assert not hasattr(objcls, "is_none")
-    assert not hasattr(objcls, "is__not_none")
-    with pytest.raises(TypeError):
-        objcls(None)
-=======
     v1 = objcls.nullable(None)
     assert v1.get_value() is None
     assert v1.is_none().get_value() is True  # type: ignore - always a bool
@@ -391,7 +347,6 @@
     assert v2.get_value() is not None
     assert v2.is_none().get_value() is False  # type: ignore - always a bool
     assert v2.is_not_none().get_value() is True  # type: ignore - always a bool
->>>>>>> 40092865
 
     # test 'from_numpy' classmethod
     assert Raster.from_numpy(bitmask1).to_dict() == Raster(value).to_dict()
@@ -471,12 +426,6 @@
         _test_generic(objcls, permutations, op)
 
     # test nullable
-<<<<<<< HEAD
-    assert not hasattr(objcls, "is_none")
-    assert not hasattr(objcls, "is__not_none")
-    with pytest.raises(TypeError):
-        objcls(None)
-=======
     v1 = objcls.nullable(None)
     assert v1.get_value() is None
     assert v1.is_none().get_value() is True  # type: ignore - always a bool
@@ -485,7 +434,6 @@
     assert v2.get_value() is not None
     assert v2.is_none().get_value() is False  # type: ignore - always a bool
     assert v2.is_not_none().get_value() is True  # type: ignore - always a bool
->>>>>>> 40092865
 
     # test unsupported methods
     for op in [
