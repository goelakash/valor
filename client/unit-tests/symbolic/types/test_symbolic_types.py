--- conflicted
+++ resolved
@@ -412,12 +412,7 @@
     C = Quantifiable.symbolic("C")
     _test_equatable(A, B, C)
     _test_quantifiable(A, B, C)
-<<<<<<< HEAD
-    with pytest.raises(AttributeError):
-        _test_nullable(A, B, C)
-=======
     _test_nullable(A, B, C)
->>>>>>> 40092865
     with pytest.raises(AttributeError):
         _test_spatial(A, B, C)
 
