import io
import json
from base64 import b64decode, b64encode
from typing import Any

import numpy as np
import PIL.Image
from geoalchemy2.functions import (
    ST_AddBand,
    ST_AsRaster,
    ST_GeomFromText,
    ST_MakeEmptyRaster,
    ST_MapAlgebra,
    ST_SnapToGrid,
)
from pydantic import (
    BaseModel,
    ConfigDict,
    Field,
    field_validator,
    model_validator,
)
from sqlalchemy import ScalarSelect, select

from valor_api.schemas.validators import (
    deserialize,
    validate_geojson,
    validate_type_box,
    validate_type_linestring,
    validate_type_multilinestring,
    validate_type_multipoint,
    validate_type_multipolygon,
    validate_type_point,
    validate_type_polygon,
)


class Point(BaseModel):
    """
    Describes a Point in (x,y) coordinates.

    Attributes
    ----------
    value : tuple[int | float, int | float]
        A list of coordinates describing the Point.

    Raises
    ------
    ValueError
        If the value doesn't conform to the type.
    """

    value: tuple[int | float, int | float]
    model_config = ConfigDict(extra="forbid")

    @model_validator(mode="before")
    @classmethod
    def deserialize_valor_type(cls, values: Any) -> Any:
        return deserialize(class_name=cls.__name__, values=values)

    @field_validator("value")
    @classmethod
    def validate_value(cls, v):
        validate_type_point(v)
        return v

    @classmethod
    def load(cls, geojson: dict):
        """Load Point from GeoJSON dictionary."""
        geometry = GeoJSON(**geojson).geometry
        if type(geometry) is not Point:
            raise TypeError(f"GeoJSON is for a different type '{geojson}'.")
        return geometry

    def dump(self) -> dict[str, str | list[int | float]]:
        """Dump Point to GeoJSON dictionary."""
        return {"type": "Point", "coordinates": list(self.value)}

    @classmethod
    def loads(cls, geojson: str):
        """Load Point from GeoJSON string."""
        return cls.load(json.loads(geojson))

    def dumps(self) -> str:
        """Dump Point to GeoJSON string."""
        return json.dumps(self.dump())

    def to_wkt(self) -> str:
        return f"POINT ({self.value[0]} {self.value[1]})"


class MultiPoint(BaseModel):
    """
    Describes a MultiPoint in (x,y) coordinates.

    Attributes
    ----------
    value : list[tuple[int | float, int | float]]
        A list of coordinates describing the MultiPoint.

    Raises
    ------
    ValueError
        If the value doesn't conform to the type.
    """

    value: list[tuple[int | float, int | float]]
    model_config = ConfigDict(extra="forbid")

    @model_validator(mode="before")
    @classmethod
    def deserialize_valor_type(cls, values: Any) -> Any:
        return deserialize(class_name=cls.__name__, values=values)

    @field_validator("value")
    @classmethod
    def validate_value(cls, v):
        validate_type_multipoint(v)
        return v

    @classmethod
    def load(cls, geojson: dict):
        """Load MultiPoint from GeoJSON dictionary."""
        geometry = GeoJSON(**geojson).geometry
        if type(geometry) is not MultiPoint:
            raise TypeError(f"GeoJSON is for a different type '{geojson}'.")
        return geometry

    def dump(self) -> dict[str, str | list[list[int | float]]]:
        """Dump MultiPoint to GeoJSON dictionary."""
        return {
            "type": "MultiPoint",
            "coordinates": [list(point) for point in self.value],
        }

    @classmethod
    def loads(cls, geojson: str):
        """Load MultiPoint from GeoJSON string."""
        return cls.load(json.loads(geojson))

    def dumps(self) -> str:
        """Dump MultiPoint to GeoJSON string."""
        return json.dumps(self.dump())

    def to_wkt(self) -> str:
        points = ", ".join(
            [f"({point[0]} {point[1]})" for point in self.value]
        )
        return f"MULTIPOINT ({points})"


class LineString(BaseModel):
    """
    Describes a LineString in (x,y) coordinates.

    Attributes
    ----------
    value : list[tuple[int | float, int | float]]
        A list of coordinates describing the LineString.

    Raises
    ------
    ValueError
        If the value doesn't conform to the type.
    """

    value: list[tuple[int | float, int | float]]
    model_config = ConfigDict(extra="forbid")

    @model_validator(mode="before")
    @classmethod
    def deserialize_valor_type(cls, values: Any) -> Any:
        return deserialize(class_name=cls.__name__, values=values)

    @field_validator("value")
    @classmethod
    def validate_value(cls, v):
        validate_type_linestring(v)
        return v

    @classmethod
    def load(cls, geojson: dict):
        """Load LineString from GeoJSON dictionary."""
        geometry = GeoJSON(**geojson).geometry
        if type(geometry) is not LineString:
            raise TypeError(f"GeoJSON is for a different type '{geojson}'.")
        return geometry

    def dump(self) -> dict[str, str | list[list[int | float]]]:
        """Dump LineString to GeoJSON dictionary."""
        return {
            "type": "LineString",
            "coordinates": [list(point) for point in self.value],
        }

    @classmethod
    def loads(cls, geojson: str):
        """Load LineString from GeoJSON string."""
        return cls.load(json.loads(geojson))

    def dumps(self) -> str:
        """Dump LineString to GeoJSON string."""
        return json.dumps(self.dump())

    def to_wkt(self) -> str:
        points = ", ".join([f"{point[0]} {point[1]}" for point in self.value])
        return f"LINESTRING ({points})"


class MultiLineString(BaseModel):
    """
    Describes a MultiLineString in (x,y) coordinates.

    Attributes
    ----------
    value : list[list[tuple[int | float, int | float]]]
        A list of coordinates describing the MultiLineString.

    Raises
    ------
    ValueError
        If the value doesn't conform to the type.
    """

    value: list[list[tuple[int | float, int | float]]]
    model_config = ConfigDict(extra="forbid")

    @model_validator(mode="before")
    @classmethod
    def deserialize_valor_type(cls, values: Any) -> Any:
        return deserialize(class_name=cls.__name__, values=values)

    @field_validator("value")
    @classmethod
    def validate_value(cls, v):
        validate_type_multilinestring(v)
        return v

    @classmethod
    def load(cls, geojson: dict):
        """Load MultiLineString from GeoJSON dictionary."""
        geometry = GeoJSON(**geojson).geometry
        if type(geometry) is not MultiLineString:
            raise TypeError(f"GeoJSON is for a different type '{geojson}'.")
        return geometry

    def dump(self) -> dict[str, str | list[list[list[int | float]]]]:
        """Dump MultiLineString to GeoJSON dictionary."""
        return {
            "type": "MultiLineString",
            "coordinates": [
                [list(point) for point in line] for line in self.value
            ],
        }

    @classmethod
    def loads(cls, geojson: str):
        """Load MultiLineString from GeoJSON string."""
        return cls.load(json.loads(geojson))

    def dumps(self) -> str:
        """Dump MultiLineString to GeoJSON string."""
        return json.dumps(self.dump())

    def to_wkt(self) -> str:
        points = "),(".join(
            [
                ", ".join([f"{point[0]} {point[1]}" for point in line])
                for line in self.value
            ]
        )
        return f"MULTILINESTRING (({points}))"


class Polygon(BaseModel):
    """
    Describes a Polygon in (x,y) coordinates.

    Attributes
    ----------
    value : list[list[tuple[int | float, int | float]]]
        A list of coordinates describing the Box.

    Raises
    ------
    ValueError
        If the value doesn't conform to the type.
    """

    value: list[list[tuple[int | float, int | float]]]
    model_config = ConfigDict(extra="forbid")

    @model_validator(mode="before")
    @classmethod
    def deserialize_valor_type(cls, values: Any) -> Any:
        return deserialize(class_name=cls.__name__, values=values)

    @field_validator("value")
    @classmethod
    def validate_value(cls, v):
        validate_type_polygon(v)
        return v

    @classmethod
    def load(cls, geojson: dict):
        """Load Polygon from GeoJSON dictionary."""
        geometry = GeoJSON(**geojson).geometry
        if type(geometry) is not Polygon:
            raise TypeError(f"GeoJSON is for a different type '{geojson}'.")
        return geometry

    def dump(self) -> dict[str, str | list[list[list[int | float]]]]:
        """Dump Polygon to GeoJSON dictionary."""
        return {
            "type": "Polygon",
            "coordinates": [
                [list(point) for point in subpolygon]
                for subpolygon in self.value
            ],
        }

    @classmethod
    def loads(cls, geojson: str):
        """Load Polygon from GeoJSON string."""
        return cls.load(json.loads(geojson))

    def dumps(self) -> str:
        """Dump Polygon to GeoJSON string."""
        return json.dumps(self.dump())

    def to_wkt(self) -> str:
        coords = "),(".join(
            [
                ", ".join([f"{point[0]} {point[1]}" for point in subpolygon])
                for subpolygon in self.value
            ]
        )
        return f"POLYGON (({coords}))"


class Box(BaseModel):
    """
    Describes a Box in (x,y) coordinates.

    Attributes
    ----------
    value : list[list[tuple[int | float, int | float]]]
        A list of coordinates describing the Box.

    Raises
    ------
    ValueError
        If the value doesn't conform to the type.
    """

    value: list[list[tuple[int | float, int | float]]]
    model_config = ConfigDict(extra="forbid")

    @model_validator(mode="before")
    @classmethod
    def deserialize_valor_type(cls, values: Any) -> Any:
        return deserialize(class_name=cls.__name__, values=values)

    @field_validator("value")
    @classmethod
    def validate_value(cls, v):
        validate_type_box(v)
        return v

    @classmethod
    def from_extrema(
        cls,
        xmin: float,
        xmax: float,
        ymin: float,
        ymax: float,
    ):
        """
        Create a box from extrema.

        Parameters
        ----------
        xmin: float
            The minimum x-coordinate.
        xmax: float
            The maximum x-coordinate.
        ymin: float
            The minimum y-coordinate.
        ymax: float
            The maximum y-coordinate.

        Returns
        -------
        BoundingBox
            The bounding box created from the extrema.
        """
        if xmin >= xmax or ymin >= ymax:
            raise ValueError(
                "Minimums cannot be greater-than or equal to maximums."
            )
        return cls(
            value=[
                [
                    (xmin, ymin),
                    (xmax, ymin),
                    (xmax, ymax),
                    (xmin, ymax),
                    (xmin, ymin),
                ]
            ]
        )

    @classmethod
    def load(cls, geojson: dict):
        """Load Box from GeoJSON dictionary of a Polygon."""
        return cls(value=Polygon.load(geojson).value)

    def dump(self) -> dict[str, str | list[list[list[int | float]]]]:
        """Dump Box to GeoJSON dictionary of a Polygon."""
        return Polygon(value=self.value).dump()

    @classmethod
    def loads(cls, geojson: str):
        """Load Box from GeoJSON string of a Polygon."""
        return cls.load(json.loads(geojson))

    def dumps(self) -> str:
        """Dump Box to GeoJSON string."""
        return json.dumps(self.dump())

    def to_wkt(self) -> str:
        return Polygon(value=self.value).to_wkt()

    @property
    def xmin(self):
        return min([point[0] for point in self.value[0]])

    @property
    def xmax(self):
        return max([point[0] for point in self.value[0]])

    @property
    def ymin(self):
        return min([point[1] for point in self.value[0]])

    @property
    def ymax(self):
        return max([point[1] for point in self.value[0]])


class MultiPolygon(BaseModel):
    """
    Describes a MultiPolygon in (x,y) coordinates.

    Attributes
    ----------
    value : list[list[list[list[int | float]]]]
        A list of coordinates describing the MultiPolygon.

    Raises
    ------
    ValueError
        If the value doesn't conform to the type.
    """

    value: list[list[list[tuple[int | float, int | float]]]]
    model_config = ConfigDict(extra="forbid")

    @model_validator(mode="before")
    @classmethod
    def deserialize_valor_type(cls, values: Any) -> Any:
        return deserialize(class_name=cls.__name__, values=values)

    @field_validator("value")
    @classmethod
    def validate_value(cls, v):
        validate_type_multipolygon(v)
        return v

    @classmethod
    def load(cls, geojson: dict):
        """Load MultiPolygon from GeoJSON dictionary."""
        geometry = GeoJSON(**geojson).geometry
        if type(geometry) is not MultiPolygon:
            raise TypeError(f"GeoJSON is for a different type '{geojson}'.")
        return geometry

    @classmethod
    def loads(cls, geojson: str):
        """Load MultiPolygon from GeoJSON string."""
        return cls.load(json.loads(geojson))

    def dump(self) -> dict[str, str | list[list[list[list[int | float]]]]]:
        """Dump MultiPolygon to GeoJSON dictionary."""
        return {
            "type": "MultiPolygon",
            "coordinates": [
                [
                    [list(point) for point in subpolygon]
                    for subpolygon in polygon
                ]
                for polygon in self.value
            ],
        }

    def dumps(self) -> str:
        """Dump MultiPolygon to GeoJSON string."""
        return json.dumps(self.dump())

    def to_wkt(self) -> str:
        polygons = [
            "("
            + "),(".join(
                [
                    ",".join(
                        [f"{point[0]} {point[1]}" for point in subpolygon]
                    )
                    for subpolygon in polygon
                ]
            )
            + ")"
            for polygon in self.value
        ]
        coords = "),(".join(polygons)
        return f"MULTIPOLYGON (({coords}))"


class GeoJSON(BaseModel):
    type: str
    coordinates: list[float] | list[list[float]] | list[
        list[list[float]]
    ] | list[list[list[list[float]]]]

    @model_validator(mode="before")
    @classmethod
    def deserialize_valor_type(cls, values: Any) -> Any:
        values = deserialize(class_name=cls.__name__, values=values)
        validate_geojson(values)
        return values

    @property
    def geometry(
        self,
    ) -> Point | MultiPoint | LineString | MultiLineString | Polygon | MultiPolygon:
        map_str_to_type = {
            "Point": Point,
            "MultiPoint": MultiPoint,
            "LineString": LineString,
            "MultiLineString": MultiLineString,
            "Polygon": Polygon,
            "MultiPolygon": MultiPolygon,
        }
        return map_str_to_type[self.type](value=self.coordinates)

    def to_wkt(self) -> str:
        return self.geometry.to_wkt()


class Raster(BaseModel):
    """
    Describes a raster in geometric space.

    Attributes
    ----------
    mask : str
        The mask describing the raster.
    geometry : BoundingBox | Polygon | MultiPolygon, optional
        Option to define raster by a geometry. Overrides the bitmask.

    Raises
    ------
    ValueError
        If the image format is not PNG.
        If the image mode is not binary.
    """

    mask: str = Field(frozen=True)
    geometry: Box | Polygon | MultiPolygon | None = None
    model_config = ConfigDict(extra="forbid")

    @model_validator(mode="before")
    @classmethod
    def deserialize_valor_type(cls, values: Any) -> Any:
        return deserialize(class_name=cls.__name__, values=values)

    @field_validator("mask")
    @classmethod
    def _check_png_and_mode(cls, v):
        """Check that the bytes are for a png file and is binary"""
        f = io.BytesIO(b64decode(v))
        img = PIL.Image.open(f)
        f.close()
        if img.format != "PNG":
            raise ValueError(
                f"Expected image format PNG but got {img.format}."
            )
        if img.mode != "1":
            raise ValueError(
                f"Expected image mode to be binary but got mode {img.mode}."
            )
        return v

    @classmethod
    def from_numpy(cls, mask: np.ndarray):
        """
        Create a mask from a numpy array.

        Parameters
        ----------
        mask : np:ndarray
            A numpy array.

        Returns
        ----------
        Raster
            The raster object.

        Raises
        ----------
        ValueError
            If the array has more than two dimensions.
            If the array contains non-boolean elements.
        """
        if len(mask.shape) != 2:
            raise ValueError("raster currently only supports 2d arrays")
        if mask.dtype != bool:
            raise ValueError(
                f"Expecting a binary mask (i.e. of dtype bool) but got dtype {mask.dtype}"
            )
        f = io.BytesIO()
        PIL.Image.fromarray(mask).save(f, format="PNG")
        f.seek(0)
        mask_bytes = f.read()
        f.close()
        return cls(
            mask=b64encode(mask_bytes).decode(),
        )

    @classmethod
    def from_geometry(
        cls,
        geometry: Box | Polygon | MultiPolygon,
        height: int | float,
        width: int | float,
    ):
        """
        Create a Raster object from a geometry.

        Parameters
        ----------
        geometry : BoundingBox | Polygon | MultiPolygon
            Defines the bitmask as a geometry. Overrides any existing mask.
        height : int | float
            The intended height of the binary mask.
        width : int | float
            The intended width of the binary mask.

        Returns
        -------
        schemas.Raster
        """
        r = cls.from_numpy(np.full((int(height), int(width)), False))
        r.geometry = geometry
        return r

    def to_numpy(self) -> np.ndarray:
        """
        Convert the mask into an array.

        Returns
        ----------
        np.ndarray
            An array representing a mask.
        """
        mask_bytes = b64decode(self.mask)
        with io.BytesIO(mask_bytes) as f:
            img = PIL.Image.open(f)
            return np.array(img)

    @property
    def mask_bytes(self) -> bytes:
        """
        Serialize the mask into bytes.

        Returns
        ----------
        bytes
            A byte object.

        """
        if not hasattr(self, "_mask_bytes"):
            self._mask_bytes = b64decode(self.mask)
        return self._mask_bytes

    @property
    def array(self) -> np.ndarray:
        """
        Convert the mask into an array.

        Returns
        ----------
        np.ndarray
            An array representing a mask.

        """
        return self.to_numpy()

    @property
    def height(self) -> int:
        """
        Get the height of the raster.

        Returns
        -------
        int
            The height of the binary mask.
        """
        return self.array.shape[0]

    @property
    def width(self) -> int:
        """
        Get the width of the raster.

        Returns
        -------
        int
            The width of the binary mask.
        """
        return self.array.shape[1]

    def to_wkt(self) -> ScalarSelect | bytes:
        """
        Converts raster schema into a postgis-compatible type.

        Returns
        -------
        ScalarSelect | bytes
            A valid input to the models.Annotation.raster column.
        """
        if self.geometry:
            empty_raster = ST_AddBand(
                ST_MakeEmptyRaster(
                    self.width,
                    self.height,
                    0,  # upperleftx
                    0,  # upperlefty
                    1,  # scalex
                    1,  # scaley
                    0,  # skewx
                    0,  # skewy
                    0,  # srid
                ),
                "8BUI",
            )
            geom_raster = ST_AsRaster(
<<<<<<< HEAD
                ST_GeomFromText(self.geometry.to_wkt()),
=======
                ST_SnapToGrid(
                    ST_GeomFromText(self.geometry.wkt()),
                    1.0,
                ),
>>>>>>> 335ef319
                1.0,  # scalex
                1.0,  # scaley
                "8BUI",  # pixeltype
                1,  # value
                0,  # nodataval
            )
            return select(
                ST_MapAlgebra(
                    empty_raster,
                    geom_raster,
                    "[rast2]",
                    "8BUI",
                    "UNION",
                )
            ).scalar_subquery()
        else:
            return self.mask_bytes<|MERGE_RESOLUTION|>--- conflicted
+++ resolved
@@ -754,14 +754,10 @@
                 "8BUI",
             )
             geom_raster = ST_AsRaster(
-<<<<<<< HEAD
-                ST_GeomFromText(self.geometry.to_wkt()),
-=======
                 ST_SnapToGrid(
-                    ST_GeomFromText(self.geometry.wkt()),
+                    ST_GeomFromText(self.geometry.to_wkt()),
                     1.0,
                 ),
->>>>>>> 335ef319
                 1.0,  # scalex
                 1.0,  # scaley
                 "8BUI",  # pixeltype
